cache:
  env: "dev"
  enabled: true

  logs:
    level: "info" # Any zerolog.Level.
    stats: true   # Should the statistic like num evictions, refreshes, rps, memory usage and so on be written in /std/out?

  lifetime:
    max_req_dur: "100ms"                # If a request lifetime is longer than 100ms then request will be canceled by context.
    escape_max_req_dur: "X-Google-Bot"  # If the header exists the timeout above will be skipped.

  upstream:
    url: "https://seo-master.lux.kube.xbet.lan" # downstream reverse proxy host:port
    rate: 160                                   # Rate limiting reqs to backend per second.
    timeout: "10s"                              # Timeout for requests to backend.

  preallocate:
    num_shards: 2048  # Fixed constant (see `NumOfShards` in code). Controls the number of sharded maps.
<<<<<<< HEAD
    per_shard: 8   # Preallocated map size per shard. Without resizing, this supports 2048*8196=~16785408 keys in total.
=======
    per_shard: 256   # Preallocated map size per shard. Without resizing, this supports 2048*8196=~16785408 keys in total.
>>>>>>> 2970e43b
    # Note: this is an upper-bound estimate and may vary depending on hash distribution quality.

  eviction:
    threshold: 0.9    # Trigger eviction when cache memory usage exceeds 90% of its configured limit.

  storage:
    size: 32212254720 # 32GB of maximum allowed memory for the in-memory cache (in bytes).

  refresh:
    ttl: "1h"
    error_ttl: "15m"
    rate: 1000        # Rate limiting reqs to backend per second.
    scan_rate: 10000  # Rate limiting of num scans items per second.
    beta: 0.4         # Controls randomness in refresh timing to avoid thundering herd (from 0 to 1).

  persistence:
    dump:
      enabled: true
      format: "gzip"              # gzip or raw json
      dump_dir: "public/dump"     # dump dir.
      dump_name: "cache.dump.gz"  # dump name
      rotate_policy: "ring"       # fixed, ring
      max_files: 7

  rules:
    - path: "/api/v2/pagedata"
      gzip:
        enabled: false
        threshold: 1024
      ttl: "20m"
      error_ttl: "5m"
      beta: 0.3 # Controls randomness in refresh timing to avoid thundering herd.
      cache_key:
        query: ['project[id]', 'domain', 'language', 'choice'] # Match query parameters by prefix.
        headers:
          - Accept-Encoding     # Обязательно! gzip / br / deflate.
          - Accept-Language     # Если у тебя мультиязычный контент.
      cache_value:
        headers:
          - Content-Type        # Тип ответа. Например: application/json.
          - Content-Encoding    # Указывает, что тело сжатое (gzip, br).
          - Cache-Control       # Если отдаёшь клиенту max-age, public/private.
          - Vary                # Если ты варьируешь по Accept-Encoding или Accept-Language.
          - Strict-Transport-Security
          - Date
          - Content-Length
          - Cache-Control
          - X-Content-Digest
          - Age
          - Server-Timing

    - path: "/api/v1/pagecontent"
      gzip:
        enabled: true
        threshold: 1024
      ttl: "36h"
      error_ttl: "3h"
      beta: 0.3 # Controls randomness in refresh timing to avoid thundering herd.
      cache_key:
        query: ['project[id]', 'domain', 'language', 'choice'] # Match query parameters by prefix.
        headers: ['Accept-Encoding', 'X-Project-ID']           # Match headers by exact value.
      cache_value:
        headers: ['X-Project-ID']                              # Store only when headers match exactly.<|MERGE_RESOLUTION|>--- conflicted
+++ resolved
@@ -17,11 +17,7 @@
 
   preallocate:
     num_shards: 2048  # Fixed constant (see `NumOfShards` in code). Controls the number of sharded maps.
-<<<<<<< HEAD
-    per_shard: 8   # Preallocated map size per shard. Without resizing, this supports 2048*8196=~16785408 keys in total.
-=======
     per_shard: 256   # Preallocated map size per shard. Without resizing, this supports 2048*8196=~16785408 keys in total.
->>>>>>> 2970e43b
     # Note: this is an upper-bound estimate and may vary depending on hash distribution quality.
 
   eviction:
