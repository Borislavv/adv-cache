package repository

import (
	"context"
	"errors"
	"github.com/Borislavv/traefik-http-cache-plugin/pkg/config"
	"github.com/Borislavv/traefik-http-cache-plugin/pkg/model"
	"github.com/Borislavv/traefik-http-cache-plugin/pkg/utils"
<<<<<<< HEAD
	"net/http"
	"strconv"
=======
	"github.com/rs/zerolog/log"
	"net/http"
>>>>>>> 5b4db1d3
)

type Seo interface {
	PageData(ctx context.Context, req *model.Request) (statusCode int, body []byte, headers http.Header, err error)
}

type SeoRepository struct {
	cfg config.Repository
}

func NewSeo(cfg config.Repository) *SeoRepository {
	return &SeoRepository{
		cfg: cfg,
	}
}

func (s *SeoRepository) PageData(ctx context.Context, req *model.Request) (statusCode int, body []byte, headers http.Header, err error) {
	query, err := req.ToQuery()
	if err != nil {
<<<<<<< HEAD
		return http.StatusServiceUnavailable, nil, nil, errors.New("failed to build query: " + err.Error())
=======
		log.Err(err).Msg("failed to build query")
		return 0, nil, nil, err
>>>>>>> 5b4db1d3
	}

	httpReq, err := http.NewRequestWithContext(ctx, http.MethodGet, s.cfg.SeoUrl+query, nil)
	if err != nil {
<<<<<<< HEAD
		return http.StatusServiceUnavailable, nil, nil, errors.New("failed to build request: " + err.Error())
=======
		log.Err(err).Msg("failed to build request")
		return 0, nil, nil, err
>>>>>>> 5b4db1d3
	}

	resp, err := http.DefaultClient.Do(httpReq)
	if err != nil {
<<<<<<< HEAD
		return http.StatusServiceUnavailable, nil, nil, errors.New("failed to fetch pagedata: " + err.Error())
	}
	defer func() { _ = resp.Body.Close() }()

	if resp.StatusCode != http.StatusOK {
		return resp.StatusCode, nil, nil,
			errors.New("not 200 status code (actual: " + strconv.Itoa(resp.StatusCode) + ") received from pagedata")
=======
		log.Err(err).Msg("failed to fetch pagedata")
		return 0, nil, nil, err
	}
	defer resp.Body.Close()

	if resp.StatusCode != http.StatusOK {
		return resp.StatusCode, nil, nil, errors.New("not 200 status code received from pagedata")
>>>>>>> 5b4db1d3
	}

	body, err = utils.ReadResponseBody(resp)
	if err != nil {
<<<<<<< HEAD
		return resp.StatusCode, nil, nil, errors.New("failed to read response body: " + err.Error())
=======
		log.Err(err).Msg("failed to read response body")
		return resp.StatusCode, nil, nil, err
>>>>>>> 5b4db1d3
	}

	return resp.StatusCode, body, resp.Header, nil
}<|MERGE_RESOLUTION|>--- conflicted
+++ resolved
@@ -3,16 +3,12 @@
 import (
 	"context"
 	"errors"
+	"net/http"
+
 	"github.com/Borislavv/traefik-http-cache-plugin/pkg/config"
 	"github.com/Borislavv/traefik-http-cache-plugin/pkg/model"
 	"github.com/Borislavv/traefik-http-cache-plugin/pkg/utils"
-<<<<<<< HEAD
-	"net/http"
-	"strconv"
-=======
 	"github.com/rs/zerolog/log"
-	"net/http"
->>>>>>> 5b4db1d3
 )
 
 type Seo interface {
@@ -32,35 +28,18 @@
 func (s *SeoRepository) PageData(ctx context.Context, req *model.Request) (statusCode int, body []byte, headers http.Header, err error) {
 	query, err := req.ToQuery()
 	if err != nil {
-<<<<<<< HEAD
-		return http.StatusServiceUnavailable, nil, nil, errors.New("failed to build query: " + err.Error())
-=======
 		log.Err(err).Msg("failed to build query")
 		return 0, nil, nil, err
->>>>>>> 5b4db1d3
 	}
 
 	httpReq, err := http.NewRequestWithContext(ctx, http.MethodGet, s.cfg.SeoUrl+query, nil)
 	if err != nil {
-<<<<<<< HEAD
-		return http.StatusServiceUnavailable, nil, nil, errors.New("failed to build request: " + err.Error())
-=======
 		log.Err(err).Msg("failed to build request")
 		return 0, nil, nil, err
->>>>>>> 5b4db1d3
 	}
 
 	resp, err := http.DefaultClient.Do(httpReq)
 	if err != nil {
-<<<<<<< HEAD
-		return http.StatusServiceUnavailable, nil, nil, errors.New("failed to fetch pagedata: " + err.Error())
-	}
-	defer func() { _ = resp.Body.Close() }()
-
-	if resp.StatusCode != http.StatusOK {
-		return resp.StatusCode, nil, nil,
-			errors.New("not 200 status code (actual: " + strconv.Itoa(resp.StatusCode) + ") received from pagedata")
-=======
 		log.Err(err).Msg("failed to fetch pagedata")
 		return 0, nil, nil, err
 	}
@@ -68,17 +47,12 @@
 
 	if resp.StatusCode != http.StatusOK {
 		return resp.StatusCode, nil, nil, errors.New("not 200 status code received from pagedata")
->>>>>>> 5b4db1d3
 	}
 
 	body, err = utils.ReadResponseBody(resp)
 	if err != nil {
-<<<<<<< HEAD
-		return resp.StatusCode, nil, nil, errors.New("failed to read response body: " + err.Error())
-=======
 		log.Err(err).Msg("failed to read response body")
 		return resp.StatusCode, nil, nil, err
->>>>>>> 5b4db1d3
 	}
 
 	return resp.StatusCode, body, resp.Header, nil
