--- conflicted
+++ resolved
@@ -3,8 +3,6 @@
 import (
 	"context"
 	"fmt"
-	"github.com/Borislavv/advanced-cache/pkg/config"
-	"github.com/Borislavv/advanced-cache/pkg/list"
 	"math"
 	"math/rand/v2"
 	"net/http"
@@ -12,6 +10,9 @@
 	"sync/atomic"
 	"time"
 	"unsafe"
+
+	"github.com/Borislavv/advanced-cache/pkg/config"
+	"github.com/Borislavv/advanced-cache/pkg/list"
 )
 
 // Response is the main cache object, holding the request, payload, metadata, and list pointers.
@@ -180,54 +181,8 @@
 	return time.Unix(0, atomic.LoadInt64(&r.revalidatedAt))
 }
 
-<<<<<<< HEAD
 func (r *Response) setUpWeight() int64 {
 	return int64(unsafe.Sizeof(*r)) + r.Request().Weight() + r.data.Load().Weight()
-=======
-func (r *Response) totalWeightBytes() int64 {
-	totalWeight := int64(0)
-
-	// Response struct itself
-	responseStructSize := int64(unsafe.Sizeof(*r))
-	totalWeight += responseStructSize
-
-	// Atomic pointer sizes
-	atomicPtrsSize := int64(unsafe.Sizeof(*r.request)) +
-		int64(unsafe.Sizeof(*r.data)) +
-		int64(unsafe.Sizeof(*r.lruListElem))
-
-	totalWeight += atomicPtrsSize
-
-	// Request
-	req := r.Request()
-	requestStructSize := int64(unsafe.Sizeof(*req))
-	requestPathSize := int64(len(req.Path()))
-	requestQuerySize := int64(len(req.ToQuery()))
-	requestHeadersSize := int64(0)
-	for _, h := range req.Headers() {
-		requestHeadersSize += int64(len(h[0])) + int64(len(h[1]))
-	}
-
-	requestTotal := requestStructSize + requestPathSize + requestQuerySize + requestHeadersSize
-	totalWeight += requestTotal
-
-	// Data
-	data := r.Data()
-	dataStructSize := int64(unsafe.Sizeof(*data))
-	dataHeadersSize := int64(0)
-	for k, vals := range data.Headers() {
-		dataHeadersSize += int64(len(k))
-		for _, v := range vals {
-			dataHeadersSize += int64(len(v))
-		}
-	}
-	dataBodySize := int64(len(data.Body()))
-
-	dataTotal := dataStructSize + dataHeadersSize + dataBodySize
-	totalWeight += dataTotal
-
-	return totalWeight
->>>>>>> 43b96d82
 }
 
 // Weight estimates the in-memory size of this response (including dynamic fields).
