--- conflicted
+++ resolved
@@ -4,10 +4,6 @@
 	"container/list"
 	"context"
 	"fmt"
-<<<<<<< HEAD
-=======
-	"github.com/rs/zerolog/log"
->>>>>>> bc3b32f0
 	"math"
 	"math/rand"
 	"net/http"
@@ -15,12 +11,10 @@
 	"time"
 	"unsafe"
 
+	"github.com/rs/zerolog/log"
+
 	"github.com/Borislavv/traefik-http-cache-plugin/pkg/config"
 	"github.com/buger/jsonparser"
-<<<<<<< HEAD
-	"github.com/rs/zerolog/log"
-=======
->>>>>>> bc3b32f0
 )
 
 const (
@@ -28,28 +22,9 @@
 	aggressiveBeta = 0.9 // aggressive revalidation (probably may be upped to 0.95 or 0.98-0.99)
 )
 
-<<<<<<< HEAD
-type ResponseCreator func(ctx context.Context, req *Request) (statusCode int, body []byte, headers http.Header, err error)
-
-type Response struct {
-	*Datum
-	mu                 *sync.RWMutex
-	cfg                config.Response
-	request            *Request // request for current response
-	tags               []string // choice names as tags
-	listElement        *list.Element
-	creator            ResponseCreator
-	revalidateInterval time.Duration
-	revalidatedAt      time.Time // last revalidated timestamp
-	revalidateBeta     float64
-}
-
-type Datum struct {
-=======
 type ResponseCreator = func(ctx context.Context) (data *Data, err error)
 
 type Data struct {
->>>>>>> bc3b32f0
 	headers    http.Header
 	statusCode int
 	body       []byte
@@ -98,59 +73,15 @@
 }
 
 func NewResponse(
-<<<<<<< HEAD
-	headers http.Header,
-	statusCode int,
-	req *Request,
-	body []byte,
-	creator ResponseCreator,
-	revalidateInterval time.Duration,
-	revalidateBeta float64,
-=======
 	data *Data,
 	req *Request,
 	cfg *config.Config,
 	creator ResponseCreator,
->>>>>>> bc3b32f0
 ) (*Response, error) {
 	tags, err := ExtractTags(req.GetChoice())
 	if err != nil {
 		return nil, fmt.Errorf("cannot extract tags from choice: %w", err)
 	}
-<<<<<<< HEAD
-	return &Response{
-		mu:      &sync.RWMutex{},
-		request: req,
-		tags:    tags,
-		Datum: &Datum{
-			statusCode: statusCode,
-			headers:    headers,
-			body:       body,
-		},
-		creator:            creator,
-		revalidateInterval: revalidateInterval,
-		revalidateBeta:     revalidateBeta,
-		revalidatedAt:      time.Now(),
-	}, nil
-}
-func (r *Response) Revalidate(ctx context.Context) {
-	var err error
-	defer func() {
-		if err != nil {
-			log.Debug().Msg("revalidation failed")
-		} else {
-			//log.Debug().Msg("success revalidated")
-			log.Debug().Msg("success revalidated")
-		}
-	}()
-
-	r.mu.RLock()
-	req := r.request
-	creator := r.creator
-	r.mu.RUnlock()
-
-	statusCode, bytes, headers, err := creator(ctx, req)
-=======
 	resp := &Response{
 		cfg:     cfg,
 		tags:    tags,
@@ -164,53 +95,10 @@
 
 func (r *Response) Revalidate(ctx context.Context) {
 	data, err := r.creator(ctx)
->>>>>>> bc3b32f0
 	if err != nil {
 		log.Err(err).Msg("error occurred while revalidating item")
 		return
 	}
-<<<<<<< HEAD
-
-	r.mu.Lock()
-	r.revalidatedAt = time.Now()
-	r.body = bytes
-	r.headers = headers
-	r.statusCode = statusCode
-	r.mu.Unlock()
-	return
-}
-func (r *Response) ShouldBeRevalidated() bool {
-	r.mu.RLock()
-	revalidatedAt := r.revalidatedAt
-	revalidatedInterval := r.revalidateInterval
-	// beta = 0.5 — обычно хорошее стартовое значение
-	// beta = 1.0 — агрессивное обновление
-	// beta = 0.0 — отключает бета-обновление полностью
-	beta := r.revalidateBeta
-	statusCode := r.statusCode
-	r.mu.RUnlock()
-
-	if statusCode != http.StatusOK {
-		beta = aggressiveBeta
-	} else {
-		beta = r.revalidateBeta
-	}
-
-	return r.shouldRevalidateBeta(revalidatedAt, revalidatedInterval, beta)
-}
-func (r *Response) shouldRevalidateBeta(revalidatedAt time.Time, revalidateInterval time.Duration, beta float64) bool {
-	age := time.Since(revalidatedAt)
-
-	if age < time.Duration(beta*float64(revalidateInterval)) {
-		return false
-	}
-
-	if age >= revalidateInterval {
-		return true
-	}
-
-	return rand.Float64() >= math.Exp(-beta*float64(age)/float64(revalidateInterval))
-=======
 	r.data.Store(data)
 	r.revalidatedAt.Store(time.Now().UnixNano())
 }
@@ -224,7 +112,6 @@
 		return true
 	}
 	return rand.Float64() >= math.Exp(-r.cfg.RevalidateBeta*float64(age)/float64(r.cfg.RevalidateInterval))
->>>>>>> bc3b32f0
 }
 
 func (r *Response) GetRequest() *Request {
