--- conflicted
+++ resolved
@@ -2,16 +2,17 @@
 
 import (
 	"context"
+	"net/http"
+	"os"
+	"strconv"
+	"testing"
+	"time"
+
 	"github.com/Borislavv/traefik-http-cache-plugin/pkg/config"
 	"github.com/Borislavv/traefik-http-cache-plugin/pkg/model"
 	"github.com/Borislavv/traefik-http-cache-plugin/pkg/storage/algo"
 	"github.com/rs/zerolog"
 	"github.com/rs/zerolog/log"
-	"net/http"
-	"os"
-	"strconv"
-	"testing"
-	"time"
 )
 
 func init() {
@@ -44,11 +45,7 @@
 
 	requests := make([]*model.Request, 0, b.N)
 	for i := 0; i < b.N; i++ {
-<<<<<<< HEAD
 		req := model.NewRequest("285", "1xbet.com", "en", `{"name": "betting", "choice": null}`+strconv.Itoa(i))
-=======
-		req := model.NewRequest("285", "1xbet.com", "en", `{"name": "betting", "choice": {"name": "betting_live", "choice": {"name": "betting_live_null", "choice": {"name": "betting_live_null_`+strconv.Itoa(i)+`", "choice": null}}}}`)
->>>>>>> ec6abf05
 		resp, err := model.NewResponse(
 			cfg, http.Header{}, req, []byte(`{"data": "success"}`),
 			func() (body []byte, err error) {
@@ -85,122 +82,62 @@
 		"] TOTAL --->>> BenchmarkReadFromStorage total b.N: %d, total avg duration: %s ns/op", ii, strconv.Itoa((int(tt.Nanoseconds())/ii)/10))
 }
 
-var BenchmarkWriteIntoStorageNum int
+// var BenchmarkWriteIntoStorageNum int
 
-<<<<<<< HEAD
-//func BenchmarkWriteIntoStorage(b *testing.B) {
-//	log.Info().Msg("[" + strconv.Itoa(BenchmarkReadFromStorageNum) + "] Started BenchmarkWriteIntoStorage benchmark with " + strconv.Itoa(b.N) + " iterations.")
-//	BenchmarkWriteIntoStorageNum++
-//
-//	s := New(config.Storage{
-//		InitStorageLengthPerShard: 128,
-//		EvictionAlgo:              string(algo.LRU),
-//		MemoryFillThreshold:       0.95,
-//		MemoryLimit:               1024 * 1024 * 128,
-//	})
-//
-//	ctx := context.Background()
-//
-//	//seoRepo := repository.NewSeo(config.Repository{SeoUrl: "https://seo-master.lux.kube.xbet.lan/api/v2/pagedata"})
-//
-//	cfg := config.Response{
-//		RevalidateBeta:     0.5,
-//		RevalidateInterval: time.Minute * 1,
-//	}
-//
-//	responses := make([]*model.Response, b.N)
-//	for i := 0; i < b.N; i++ {
-//		req := model.NewRequest("285", "1xbet.com", "en", `{"name": "betting", "choice": null}`+strconv.Itoa(i))
-//		resp, err := model.NewResponse(
-//			cfg, http.Header{}, req, []byte(`{"data": "success"}`),
-//			func() (body []byte, err error) {
-//				return []byte("{'success': 'true', 'data': null, 'err': 'none'}"), nil
-//			},
-//		)
-//		if err != nil {
-//			panic(err)
-//		}
-//		responses[i] = resp
-//	}
-//
-//	ii := 0
-//	tt := time.Duration(0)
-//	b.ResetTimer()
-//	b.RunParallel(func(pb *testing.PB) {
-//		i := 0
-//		t := time.Duration(0)
-//		for pb.Next() {
-//			tc := time.Now()
-//			s.Set(ctx, responses[i%b.N])
-//			t += time.Since(tc)
-//			i++
-//		}
-//		if i != 0 {
-//			log.Info().Msgf("["+strconv.Itoa(BenchmarkWriteIntoStorageNum)+
-//				"] BenchmarkWriteIntoStorage b.N: %d, avg duration: %s ns/op", i, strconv.Itoa((int(t.Nanoseconds())/i)/10))
-//		}
-//		tt += t
-//		ii += i
-//	})
-//	log.Info().Msgf("["+strconv.Itoa(BenchmarkWriteIntoStorageNum)+
-//		"] TOTAL --->>> BenchmarkWriteIntoStorage total b.N: %d, total avg duration: %s ns/op", ii, strconv.Itoa((int(tt.Nanoseconds())/ii)/10))
-//}
-=======
-func BenchmarkWriteIntoStorage(b *testing.B) {
-	log.Info().Msg("[" + strconv.Itoa(BenchmarkReadFromStorageNum) + "] Started BenchmarkWriteIntoStorage benchmark with " + strconv.Itoa(b.N) + " iterations.")
-	BenchmarkWriteIntoStorageNum++
+// func BenchmarkWriteIntoStorage(b *testing.B) {
+// 	log.Info().Msg("[" + strconv.Itoa(BenchmarkReadFromStorageNum) + "] Started BenchmarkWriteIntoStorage benchmark with " + strconv.Itoa(b.N) + " iterations.")
+// 	BenchmarkWriteIntoStorageNum++
 
-	s := New(config.Storage{
-		InitStorageLengthPerShard: 128,
-		EvictionAlgo:              string(algo.LRU),
-		MemoryFillThreshold:       0.95,
-		MemoryLimit:               1024 * 1024 * 128,
-	})
+// 	s := New(config.Storage{
+// 		InitStorageLengthPerShard: 128,
+// 		EvictionAlgo:              string(algo.LRU),
+// 		MemoryFillThreshold:       0.95,
+// 		MemoryLimit:               1024 * 1024 * 128,
+// 	})
 
-	ctx := context.Background()
+// 	ctx := context.Background()
 
-	//seoRepo := repository.NewSeo(config.Repository{SeoUrl: "https://seo-master.lux.kube.xbet.lan/api/v2/pagedata"})
+// 	//seoRepo := repository.NewSeo(config.Repository{SeoUrl: "https://seo-master.lux.kube.xbet.lan/api/v2/pagedata"})
 
-	cfg := config.Response{
-		RevalidateBeta:     0.5,
-		RevalidateInterval: time.Minute * 10,
-	}
+// 	cfg := config.Response{
+// 		RevalidateBeta:     0.5,
+// 		RevalidateInterval: time.Minute * 10,
+// 	}
 
-	responses := make([]*model.Response, b.N)
-	for i := 0; i < b.N; i++ {
-		req := model.NewRequest("285", "1xbet.com", "en", `{"name": "betting", "choice": null}`+strconv.Itoa(i))
-		resp, err := model.NewResponse(
-			cfg, http.Header{}, req, []byte(`{"data": "success"}`),
-			func() (body []byte, err error) {
-				return []byte("{'success': 'true', 'data': null, 'err': 'none'}"), nil
-			},
-		)
-		if err != nil {
-			panic(err)
-		}
-		responses[i] = resp
-	}
+// 	responses := make([]*model.Response, b.N)
+// 	for i := 0; i < b.N; i++ {
+// 		req := model.NewRequest("285", "1xbet.com", "en", `{"name": "betting", "choice": null}`+strconv.Itoa(i))
+// 		resp, err := model.NewResponse(
+// 			cfg, http.Header{}, req, []byte(`{"data": "success"}`),
+// 			func() (body []byte, err error) {
+// 				return []byte("{'success': 'true', 'data': null, 'err': 'none'}"), nil
+// 			},
+// 		)
+// 		if err != nil {
+// 			panic(err)
+// 		}
+// 		responses[i] = resp
+// 	}
 
-	ii := 0
-	tt := time.Duration(0)
-	b.ResetTimer()
-	b.RunParallel(func(pb *testing.PB) {
-		i := 0
-		t := time.Duration(0)
-		for pb.Next() {
-			tc := time.Now()
-			s.Set(ctx, responses[i%b.N])
-			t += time.Since(tc)
-			i++
-		}
-		if i != 0 {
-			log.Info().Msgf("["+strconv.Itoa(BenchmarkWriteIntoStorageNum)+
-				"] BenchmarkWriteIntoStorage b.N: %d, avg duration: %s ns/op", i, strconv.Itoa((int(t.Nanoseconds())/i)/10))
-		}
-		tt += t
-		ii += i
-	})
-	log.Info().Msgf("["+strconv.Itoa(BenchmarkWriteIntoStorageNum)+
-		"] TOTAL --->>> BenchmarkWriteIntoStorage total b.N: %d, total avg duration: %s ns/op", ii, strconv.Itoa((int(tt.Nanoseconds())/ii)/10))
-}
->>>>>>> ec6abf05
+// 	ii := 0
+// 	tt := time.Duration(0)
+// 	b.ResetTimer()
+// 	b.RunParallel(func(pb *testing.PB) {
+// 		i := 0
+// 		t := time.Duration(0)
+// 		for pb.Next() {
+// 			tc := time.Now()
+// 			s.Set(ctx, responses[i%b.N])
+// 			t += time.Since(tc)
+// 			i++
+// 		}
+// 		if i != 0 {
+// 			log.Info().Msgf("["+strconv.Itoa(BenchmarkWriteIntoStorageNum)+
+// 				"] BenchmarkWriteIntoStorage b.N: %d, avg duration: %s ns/op", i, strconv.Itoa((int(t.Nanoseconds())/i)/10))
+// 		}
+// 		tt += t
+// 		ii += i
+// 	})
+// 	log.Info().Msgf("["+strconv.Itoa(BenchmarkWriteIntoStorageNum)+
+// 		"] TOTAL --->>> BenchmarkWriteIntoStorage total b.N: %d, total avg duration: %s ns/op", ii, strconv.Itoa((int(tt.Nanoseconds())/ii)/10))
+// }