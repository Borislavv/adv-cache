--- conflicted
+++ resolved
@@ -9,13 +9,8 @@
 )
 
 type Storage interface {
-<<<<<<< HEAD
-	// Get - returns the same slice headers as stored in origin *model.Response! Don't mutate it, just copy if you need some more than read.
-	Get(ctx context.Context, req *model.Request, fn model.ResponseCreator) (resp *model.Response, isHit bool, err error)
-=======
 	Get(ctx context.Context, req *model.Request) (resp *model.Response, found bool)
 	Set(ctx context.Context, resp *model.Response)
->>>>>>> bc3b32f0
 	Del(req *model.Request)
 }
 
@@ -23,11 +18,7 @@
 	Storage
 }
 
-<<<<<<< HEAD
-func New(ctx context.Context, cfg config.Config) *AlgoStorage {
-=======
 func New(ctx context.Context, cfg *config.Config) *AlgoStorage {
->>>>>>> bc3b32f0
 	var s Storage
 	switch cache.Algorithm(cfg.EvictionAlgo) {
 	case cache.LRU:
